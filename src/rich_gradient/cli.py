--- conflicted
+++ resolved
@@ -1,4 +1,3 @@
-<<<<<<< HEAD
 """Typer-based command line interface for ``rich-gradient``.
 
 This module exposes three subcommands—``print``, ``rule``, and ``panel``—that
@@ -12,16 +11,12 @@
 functions centralise repeated tasks such as parsing colour stops, padding
 strings, and resolving text sources.
 """
-=======
-"""CLI module for the rich-gradient package."""
->>>>>>> 376f5cf8
 
 # pylint: disable=W0611
 from __future__ import annotations
 
 import sys
 import time
-<<<<<<< HEAD
 from pathlib import Path
 from typing import Literal, Optional, Sequence, Tuple
 
@@ -84,143 +79,11 @@
         return data
 
     if argument == "-":
-=======
-from typing import Annotated, Any, Iterable, List, Optional, Sequence, cast
-
-import typer
-from rich.console import Console
-from rich.text import Text as RichText
-from rich_color_ext import install as rc_install
-from typer import Argument, Option, Typer
-
-from rich_gradient.animated_gradient import AnimatedGradient
-from rich_gradient.animated_panel import AnimatedPanel
-from rich_gradient.animated_rule import AnimatedRule
-from rich_gradient.panel import Panel
-from rich_gradient.rule import Rule
-from rich_gradient.text import Text
-from rich_gradient.theme import GRADIENT_TERMINAL_THEME, GradientTheme
-
-rc_install()
-
-app = Typer(
-    name="rich-gradient",
-    short_help="rich-gradient CLI tool",
-    rich_markup_mode="rich",
-)
-
-
-def _make_console() -> Console:
-    """Create a console with the gradient theme applied."""
-
-    return Console(theme=GradientTheme())
-
-
-def _version_callback(value: bool) -> bool:
-    """Display package version when requested."""
-
-    if value:
-        from rich_gradient import __version__
-
-        typer.echo(__version__)
-        raise typer.Exit()
-    return value
-
-
-def _validate_duration(value: float) -> float:
-    """Validate animation duration input."""
-
-    if value <= 0:
-        raise typer.BadParameter("duration must be greater than zero")
-    return value
-
-
-def _run_animation(animation: AnimatedGradient, duration: float) -> None:
-    """Start an animation for the requested duration."""
-
-    animation.start()
-    try:
-        time.sleep(duration)
-    except KeyboardInterrupt:
-        # Allow graceful exit with Ctrl+C without stack trace noise.
-        pass
-    finally:
-        animation.stop()
-
-
-def _validate_thickness(value: int) -> int:
-    """Ensure thickness option stays within the supported range."""
-
-    if not 0 <= value <= 3:
-        raise typer.BadParameter("thickness must be between 0 and 3")
-    return value
-
-
-def _normalize_arguments(arguments: Sequence[str]) -> List[str]:
-    """Ensure a default command is inserted when none is provided."""
-
-    root_flags = {
-        "--help",
-        "-h",
-        "--version",
-        "-V",
-        "--install-completion",
-        "--show-completion",
-        "--help-all",
-    }
-    if not arguments:
-        return ["print"]
-
-    first = arguments[0]
-    registered_commands = set(app.registered_commands)
-
-    if first in registered_commands:
-        return list(arguments)
-
-    if first in root_flags or first.startswith("_TYPER_COMPLETE"):
-        return list(arguments)
-
-    if first.startswith("-"):
-        return ["print", *arguments]
-
-    return ["print", *arguments]
-
-
-def main(argv: Optional[Iterable[str]] = None) -> None:
-    """CLI entry point that supports implicit default commands.
-
-    Behaviors:
-    - No subcommand provided: defaults to `print`.
-    - Leading options (e.g., `-c`, `--rainbow`) without a command: treated as `print` options.
-    - Root flags like `--help` and `--version` are respected.
-    """
-
-    if argv is None:
-        args = sys.argv[1:]
-    else:
-        args = list(argv)
-
-    normalized = _normalize_arguments(args)
-    # Invoke the Typer app with normalized arguments (Click-compatible invocation)
-    app(prog_name="rich-gradient", args=normalized)
-
-
-def _read_text_source(source: Optional[str]) -> str:
-    """Resolve CLI text input from an argument or stdin."""
-
-    if source is not None and "=" in source:
-        key, value = source.split("=", 1)
-        if key.strip().lower() == "text":
-            source = value.strip()
-
-    if source == "-":
->>>>>>> 376f5cf8
         data = sys.stdin.read()
         if not data:
             raise typer.BadParameter("stdin did not provide any data")
         return data
 
-<<<<<<< HEAD
     if argument.startswith("text="):
         argument = argument.split("=", 1)[1]
 
@@ -230,15 +93,6 @@
             return candidate.read_text(encoding="utf-8")
         except UnicodeDecodeError as error:  # pragma: no cover - defensive
             raise typer.BadParameter("file is not valid UTF-8 text") from error
-=======
-    if source is None:
-        if sys.stdin.isatty():
-            raise typer.BadParameter("provide text or pipe content to stdin")
-        data = sys.stdin.read()
-        if not data:
-            raise typer.BadParameter("stdin did not provide any data")
-        return data
->>>>>>> 376f5cf8
 
     return argument
 
@@ -246,7 +100,6 @@
 def _parse_color_stops(spec: Optional[str]) -> Optional[Sequence[str]]:
     """Split a comma-separated colour specification into individual stops."""
 
-<<<<<<< HEAD
     if spec is None:
         return None
     stops = [part.strip() for part in spec.split(",") if part.strip()]
@@ -598,460 +451,4 @@
             )
             console.print(panel_renderable)
     except ColorParseError as error:
-        _handle_color_error(error)
-=======
-def colors_callback(value: Optional[str]) -> Optional[list[str]]:
-    """Callback to parse comma-separated colors into a list."""
-    if not value:
-        return None
-    if "," in value:
-        _colors = value.split(",")
-        return [color.strip() for color in _colors]
-    return [value.strip()]
-
-
-def justify_callback(value: str) -> str:
-    """Callback to validate justification option."""
-    valid_justifications = {"left", "center", "right"}
-    if value not in valid_justifications:
-        raise ValueError(f"Justification must be one of {valid_justifications}")
-    return value
-
-
-def _parse_padding(value: str) -> List[int]:
-    """Parse CLI padding values into a list of integers."""
-    parts = [element.strip() for element in value.split(",") if element.strip()]
-    if not parts:
-        raise ValueError("Padding must contain at least one integer.")
-    try:
-        numbers = [int(part) for part in parts]
-    except ValueError as error:
-        raise ValueError("Padding values must be integers.") from error
-    if len(numbers) == 1:
-        pad = numbers[0]
-        return [pad, pad, pad, pad]
-    if len(numbers) == 2:
-        vertical, horizontal = numbers
-        return [vertical, horizontal, vertical, horizontal]
-    if len(numbers) == 4:
-        return numbers
-    raise ValueError("Padding must be 1, 2, or 4 comma-separated integers.")
-
-
-@app.command(name="print", help="Print gradient text to the terminal")
-def print_command(
-    text: Annotated[
-        Optional[str],
-        Argument(help="The text to display with gradient or '-' for stdin"),
-    ] = None,
-    colors: Annotated[
-        Optional[list[str]],
-        Option(
-            "-c",
-            "--colors",
-            callback=colors_callback,
-            help="Comma-separated list of colors for the gradient \
-(e.g., '#ff0000,#f90,yellow')",
-        ),
-    ] = None,
-    rainbow: Annotated[
-        bool,
-        Option(
-            "-R/-n",
-            "--rainbow/--no-rainbow",
-            help="Use rainbow colors for the gradient",
-        ),
-    ] = False,
-    hues: Annotated[
-        int,
-        Option(
-            "-u",
-            "--hues",
-            help="Number of hues for rainbow gradient",
-        ),
-    ] = 7,
-    justify: Annotated[
-        str,
-        Option(
-            "-j",
-            "--justify",
-            callback=justify_callback,
-            help="Justification of the text",
-        ),
-    ] = "left",
-    animated: Annotated[
-        bool,
-        Option(
-            "-a",
-            "--animated",
-            help="Animate the gradient text.",
-            is_flag=True,
-        ),
-    ] = False,
-    duration: Annotated[
-        float,
-        Option(
-            "-d",
-            "--duration",
-            callback=_validate_duration,
-            help="Length of the animation in seconds (requires --animated).",
-        ),
-    ] = 5.0,
-):
-    """Print gradient text to the terminal."""
-    content = _read_text_source(text)
-    console = _make_console()
-    _colors = colors if colors else None
-
-    if animated:
-        try:
-            renderable = RichText.from_markup(content)
-        except Exception as error:
-            raise typer.BadParameter(f"invalid markup: {error}") from error
-
-        animation = AnimatedGradient(
-            renderable,
-            colors=cast(Any, _colors),  # use parsed colors if provided
-            rainbow=rainbow,
-            hues=hues,
-            console=console,
-            justify=cast(Any, justify),
-            expand=False,
-        )
-        _run_animation(animation, duration)
-        return
-
-    try:
-        gradient_text = Text(
-            content,
-            colors=_colors,
-            rainbow=rainbow,
-            hues=hues,
-            justify=cast(Any, justify),
-        )
-    except Exception as error:
-        raise typer.BadParameter(f"invalid markup: {error}") from error
-
-    console.print(gradient_text, justify=cast(Any, justify))
-
-
-@app.callback()
-def main_callback(
-    ctx: typer.Context,
-    version: Annotated[
-        bool,
-        Option(
-            "-V",
-            "--version",
-            help="Show the installed rich-gradient version and exit.",
-            is_flag=True,
-            callback=_version_callback,
-            is_eager=True,
-        ),
-    ] = False,
-) -> None:
-    """Provide global CLI options."""
-
-    # The version flag is handled eagerly by the callback.
-    _ = version
-
-    if ctx.invoked_subcommand is not None:
-        return
-
-
-@app.command(name="rule", short_help="Display a gradient rule")
-def rule_command(
-    title: Annotated[
-        Optional[str],
-        Option("-t", "--title", help="Optional title for the rule"),
-    ] = None,
-    title_style: Annotated[
-        str,
-        Option(
-            "-s",
-            "--title-style",
-            help="Style to apply to the title text",
-        ),
-    ] = "bold",
-    justify: Annotated[
-        str,
-        Option(
-            "-j",
-            "--justify",
-            help="Justification of the title text",
-            callback=justify_callback,
-        ),
-    ] = "center",
-    colors: Annotated[
-        Optional[list[str]],
-        Option(
-            "-c",
-            "--colors",
-            callback=colors_callback,
-            help="Comma-separated list of colors for the gradient \
-(e.g., '#ff0000,#00ff00,#0000ff')",
-        ),
-    ] = None,
-    rainbow: Annotated[
-        bool,
-        Option(
-            "-R/-n",
-            "--rainbow/--no-rainbow",
-            help="Use rainbow colors for the gradient",
-        ),
-    ] = False,
-    hues: Annotated[
-        int,
-        Option(
-            "-u",
-            "--hues",
-            help="Number of hues for rainbow gradient",
-        ),
-    ] = 7,
-    thickness: Annotated[
-        int,
-        Option(
-            "-T",
-            "--thickness",
-            callback=_validate_thickness,
-            help="Thickness of the rule (0-3)",
-        ),
-    ] = 1,
-    animated: Annotated[
-        bool,
-        Option(
-            "-a",
-            "--animated",
-            help="Animate the gradient rule.",
-            is_flag=True,
-        ),
-    ] = False,
-    duration: Annotated[
-        float,
-        Option(
-            "-d",
-            "--duration",
-            callback=_validate_duration,
-            help="Length of the animation in seconds (requires --animated).",
-        ),
-    ] = 5.0,
-):
-    """Display a gradient rule."""
-    console = _make_console()
-    _colors = colors if colors else None
-
-    if animated:
-        try:
-            animation = AnimatedRule(
-                title=title,
-                title_style=title_style,
-                colors=_colors,
-                rainbow=rainbow,
-                hues=hues,
-                thickness=thickness,
-                align=cast(Any, justify),
-                console=console,
-            )
-        except ValueError as error:
-            raise typer.BadParameter(str(error)) from error
-        _run_animation(animation, duration)
-        return
-
-    try:
-        gradient_rule = Rule(
-            title=title,
-            title_style=title_style,
-            colors=_colors,
-            rainbow=rainbow,
-            hues=hues,
-            thickness=thickness,
-            align=cast(Any, justify),
-            console=console,
-        )
-    except ValueError as error:
-        raise typer.BadParameter(str(error)) from error
-    console.print(gradient_rule)
-
-
-@app.command(
-    name="panel",
-    help="Display text inside a gradient panel",
-    short_help="Display a gradient panel",
-)
-def panel_command(
-    text: Annotated[
-        Optional[str],
-        Argument(help="The text to display inside the panel or '-' for stdin"),
-    ] = None,
-    text_option: Annotated[
-        Optional[str],
-        Option(
-            "--text",
-            "-T",
-            help="Alternative way to supply panel text (supports '-' for stdin).",
-        ),
-    ] = None,
-    title: Annotated[
-        Optional[str], Option("-t", "--title", help="Title of the panel")
-    ] = None,
-    title_style: Annotated[
-        str,
-        Option(
-            "-s",
-            "--title-style",
-            help="Style of the panel title text",
-        ),
-    ] = "bold",
-    colors: Annotated[
-        Optional[list[str]],
-        Option(
-            "-c",
-            "--colors",
-            callback=colors_callback,
-            help="Comma-separated list of colors for the gradient \
-(e.g., '#f00,#ff9900,yellow')",
-        ),
-    ] = None,
-    rainbow: Annotated[
-        bool,
-        Option(
-            "-R/-n",
-            "--rainbow/--no-rainbow",
-            help="Use rainbow colors for the gradient",
-        ),
-    ] = False,
-    hues: Annotated[
-        int,
-        Option(
-            "-u",
-            "--hues",
-            help="Number of hues for rainbow gradient",
-        ),
-    ] = 7,
-    padding: Annotated[
-        Optional[str],
-        Option(
-            "-p",
-            "--padding",
-            help="Padding inside the panel (1, 2, or 4 comma-separated integers).",
-        ),
-    ] = None,
-    justify: Annotated[
-        str,
-        Option(
-            "-j",
-            "--justify",
-            callback=justify_callback,
-            help="Justification of the panel title",
-        ),
-    ] = "center",
-    expand: Annotated[
-        bool,
-        Option(
-            "--expand/--no-expand",
-            help="Whether to expand the panel to fill the width of the console",
-            is_flag=True,
-        ),
-    ] = True,
-    animated: Annotated[
-        bool,
-        Option(
-            "-a",
-            "--animated",
-            help="Animate the gradient panel.",
-            is_flag=True,
-        ),
-    ] = False,
-    duration: Annotated[
-        float,
-        Option(
-            "-d",
-            "--duration",
-            callback=_validate_duration,
-            help="Length of the animation in seconds (requires --animated).",
-        ),
-    ] = 5.0,
-):
-    """Display input in a gradient panel.
-
-    Options:
-    - `--title`: Title of the panel.
-    - `--title-style`: Style of the title text.
-    - `--colors`: Comma-separated list of colors for the gradient.
-    - `--rainbow`: Use rainbow colors for the gradient.
-    - `--hues`: Number of hues for rainbow gradient.
-    - `--padding`: Padding inside the panel (1, 2, or 4 comma-separated integers).
-    - `--justify`: Justification of the panel title.
-    - `--expand/--no-expand`: Whether to expand the panel to fill the width of the console.
-    """
-    console = _make_console()
-
-    source_value = text_option if text_option is not None else text
-    if source_value is None:
-        # Provide a friendly default demo when no input is supplied
-        content = "Panels can frame gradient text for call-outs and highlights."
-        if title is None:
-            title = "Gradient Panel"
-    else:
-        content = _read_text_source(source_value)
-
-    _colors = colors if colors else None
-
-    parsed_padding: Optional[List[int]] = None
-    if padding is not None:
-        try:
-            parsed_padding = _parse_padding(padding)
-        except ValueError as error:
-            raise typer.BadParameter(str(error)) from error
-
-    panel_kwargs: dict[str, Any] = {}
-    if parsed_padding is not None:
-        panel_kwargs["padding"] = tuple(parsed_padding)
-
-    try:
-        inner_renderable = RichText.from_markup(content)
-    except Exception as error:
-        raise typer.BadParameter(f"invalid markup: {error}") from error
-
-    panel_align = cast(Any, justify)
-    panel_kwargs["title_align"] = panel_align
-
-    if animated:
-        try:
-            animation = AnimatedPanel(
-                inner_renderable,
-                title=title,
-                title_style=title_style,
-                colors=cast(Any, _colors),
-                rainbow=rainbow,
-                hues=hues,
-                justify=panel_align,
-                expand=expand,
-                console=console,
-                **panel_kwargs,
-            )
-        except ValueError as error:
-            raise typer.BadParameter(str(error)) from error
-        _run_animation(animation, duration)
-        return
-
-    try:
-        gradient_panel = Panel(
-            inner_renderable,
-            title=title,
-            title_style=title_style,
-            colors=cast(Any, _colors),
-            rainbow=rainbow,
-            hues=hues,
-            justify=panel_align,
-            expand=expand,
-            **panel_kwargs,
-        )
-    except ValueError as error:
-        raise typer.BadParameter(str(error)) from error
-    console.print(gradient_panel, justify=panel_align)
-
-
-if __name__ == "__main__":
-    main()
->>>>>>> 376f5cf8
+        _handle_color_error(error)