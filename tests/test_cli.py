from pathlib import Path

from typer.testing import CliRunner
<<<<<<< HEAD
from rich.text import Text as RichText
from rich.panel import Panel
from rich.console import ConsoleRenderable
=======
from rich.panel import Panel
from rich.text import Text as RichText
>>>>>>> 0f7fd511

from rich_gradient.cli import app, parse_renderable


runner = CliRunner()


def test_parse_renderable_string():
    """Test that parse_renderable converts strings to RichText."""
    result = parse_renderable("Hello World")
    assert isinstance(result, ConsoleRenderable)
    assert isinstance(result, RichText)
    assert result.plain == "Hello World"


def test_parse_renderable_with_markup():
    """Test that parse_renderable handles Rich markup in strings."""
    result = parse_renderable("[bold]Hello[/bold]")
    assert isinstance(result, RichText)
    assert result.plain == "Hello"
    # Markup should create spans
    assert len(result._spans) > 0


def test_parse_renderable_console_renderable():
    """Test that parse_renderable passes through ConsoleRenderable objects."""
    panel = Panel("Test")
    result = parse_renderable(panel)
    assert result is panel  # Should be the same object


def test_parse_renderable_rich_cast():
    """Test that parse_renderable handles RichCast objects."""
    
    class MyRichCast:
        def __rich__(self):
            return RichText("From RichCast")
    
    obj = MyRichCast()
    result = parse_renderable(obj)
    assert isinstance(result, ConsoleRenderable)
    assert isinstance(result, RichText)
    assert result.plain == "From RichCast"


def test_parse_renderable_rich_cast_string():
    """Test that parse_renderable handles RichCast objects that return strings."""
    
    class MyRichCast:
        def __rich__(self):
            return "String from RichCast"
    
    obj = MyRichCast()
    result = parse_renderable(obj)
    assert isinstance(result, RichText)
    assert result.plain == "String from RichCast"


def test_parse_renderable_nested_rich_cast():
    """Test that parse_renderable handles nested RichCast objects."""
    
    class InnerRichCast:
        def __rich__(self):
            return RichText("Nested")
    
    class OuterRichCast:
        def __rich__(self):
            return InnerRichCast()
    
    obj = OuterRichCast()
    result = parse_renderable(obj)
    assert isinstance(result, ConsoleRenderable)
    assert isinstance(result, RichText)
    assert result.plain == "Nested"


def test_parse_renderable_invalid_type():
    """Test that parse_renderable raises TypeError for invalid types."""
    try:
        parse_renderable(123)  # type: ignore
        assert False, "Should have raised TypeError"
    except TypeError as e:
        assert "Cannot parse" in str(e)


def test_parse_renderable_invalid_rich_cast():
    """Test that parse_renderable raises TypeError for RichCast returning invalid types."""
    
    class BadRichCast:
        def __rich__(self):
            return 123  # Invalid return type
    
    obj = BadRichCast()
    try:
        parse_renderable(obj)
        assert False, "Should have raised TypeError"
    except TypeError as e:
        assert "returned" in str(e)


def test_cli_text_basic():
    result = runner.invoke(app, ["text", "Hello", "-c", "magenta", "-c", "cyan"])
    assert result.exit_code == 0
    # Ensure plain text made it to output
    assert "Hello" in result.stdout


def test_cli_save_svg(tmp_path: Path):
    svg_path = tmp_path / "out.svg"
    result = runner.invoke(app, [
        "text",
        "Hello SVG",
        "--save-svg",
        str(svg_path),
        "--width",
        "60",
    ])
    assert result.exit_code == 0
    assert svg_path.exists()
    # Quick sanity check that it's an SVG file
    content = svg_path.read_text(encoding="utf-8", errors="ignore")
    assert "<svg" in content


def test_cli_title_without_panel_warns():
    # Omit mix_stderr for broader Click/Typer compatibility
    result = runner.invoke(app, ["text", "Warn", "--title", "T"]) 
    assert result.exit_code == 0
    warning = "Warning: --title has no effect without --panel"
    # Accept either stdout or stderr depending on environment
    assert (warning in result.stdout) or (warning in result.stderr)


def test_cli_invalid_color_exits_with_error():
    result = runner.invoke(app, ["text", "Bad", "-c", "#GGGGGG"])
    assert result.exit_code != 0
    assert "Error:" in result.stdout or "Error:" in result.stderr


def test_parse_renderable_with_string():
    """Test parse_renderable with string input."""
    result = parse_renderable("Hello, [bold]World[/bold]!")
    assert isinstance(result, RichText)
    assert result.plain == "Hello, World!"


def test_parse_renderable_with_console_renderable():
    """Test parse_renderable with ConsoleRenderable (Panel) input."""
    panel = Panel("Test content", title="Test")
    result = parse_renderable(panel)
    assert result is panel  # Should return the same object
    assert isinstance(result, Panel)


def test_parse_renderable_with_richcast():
    """Test parse_renderable with RichCast (object with __rich__ method)."""
    class CustomRenderable:
        def __rich__(self):
            return RichText("Custom content")
    
    custom = CustomRenderable()
    result = parse_renderable(custom)
    assert isinstance(result, RichText)
    assert result.plain == "Custom content"


def test_parse_renderable_with_richcast_returning_string():
    """Test parse_renderable with RichCast that returns a string."""
    class StringRichCast:
        def __rich__(self):
            return "[green]Green text[/green]"
    
    string_cast = StringRichCast()
    result = parse_renderable(string_cast)
    assert isinstance(result, RichText)
    assert result.plain == "Green text"


def test_parse_renderable_with_richtext():
    """Test parse_renderable with RichText input."""
    text = RichText("Direct text", style="bold")
    result = parse_renderable(text)
    assert result is text  # Should return the same object
    assert isinstance(result, RichText)<|MERGE_RESOLUTION|>--- conflicted
+++ resolved
@@ -1,14 +1,9 @@
 from pathlib import Path
 
 from typer.testing import CliRunner
-<<<<<<< HEAD
 from rich.text import Text as RichText
 from rich.panel import Panel
 from rich.console import ConsoleRenderable
-=======
-from rich.panel import Panel
-from rich.text import Text as RichText
->>>>>>> 0f7fd511
 
 from rich_gradient.cli import app, parse_renderable
 
